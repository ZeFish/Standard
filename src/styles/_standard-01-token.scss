@use "standard-00-variables" as *;

/**
 * @component Design Tokens
 * @category Foundation
 * @description Primitive design tokens forming the foundation of the design system.
 * Includes mathematical ratios, modular scales, spacing system, and animation curves.
 * All tokens use CSS custom properties for runtime customization.
 *
 * @example
 * :root {
 *   --optical-ratio: var(--optical-ratio-silver);
 *   --base: 1rlh;
 *   --scale-2: calc(1rem * 1.414);
 * }
 *
 * @since 0.1.0
 * @see standard-00-variables.scss
 */

/* Primitive Design Tokens - Foundation layer with logical properties */

:root {
    
    /* Base measurements & ratios - the foundation of everything else */
    --font-size: 1rem;
    --line-height: 1.5; /* The actual line-height of html */
    --optical-ratio: 1.5; /* Optical Harmony ratio (font size) */
    
    /* Represents "one line of text without line-height spacing" */
    --leading: calc((var(--line-height) - 1) * var(--font-size));
    --baseline: 1rlh;
    --font-raw: calc(1rlh / var(--line-height));
    
    --gap: var(--baseline);
    --gap-block: calc(var(--baseline) * 4); /* Spacing between different type of block */
    --gap-compact: calc(var(--baseline) / 4);
    --gap-relaxed: calc(var(--baseline) * 4);
    --gap-body: var(--gap-relaxed);
    --gap-grid: var(--leading); /* Grid system tokens */

    /* Design standard system */
    --blur: blur(7px);
    --stroke-width: 1px;
    --transition: 0.5s ease;
    --radius: var(--leading);
    --modal-background: color-mix(in srgb, var(--color-background) 60%, transparent);

    

    
    
    



    /* CONSTANT */
    /* CONSTANT */
    /* CONSTANT */ 

    /* Golden Ratio & Mathematical Precision */
    --ratio-golden: 1.618;
    --ratio-wholestep: 1.618;
    --ratio-silver: 1.414;
    --ratio-halfstep: 1.272; /* sqrt of golden ratio */
    --ratio-quarterstep: 1.128;
    --ratio-eighthstep: 1.062;

<<<<<<< HEAD
=======
    --optical-ratio: 1.5; /* Optical Harmony ratio (font size) */
    --line-height: 1.5; /* The actual line-height of html */
    --base-gap: 1rlh; /* Space between standard block like paragraph */
    --base-block-gap: 2rlh; /* Space between special block like image blockquote and code block */
    --body-padding: 2rlh; /* Padding around the body, can be negated by .body-p-neg, .body-p-neg-header, .body-p-neg-footer */

    /* Ui Guide */
    --blur: blur(7px);
    --stroke-width: 1px;
    --transition: 0.5s ease;
    --radius: var(--base-d4);

    --modal-background: color-mix(
        in srgb,
        var(--color-background) 60%,
        transparent
    );

    /* Mobile */
    --mobile-font-size: 1.1rem;
    --mobile-optical-ratio: var(--ratio-silver);
    --mobile-line-height: 1.5;
    --mobile-body-padding: var(--base-2);
    --mobile-base-gap: var(
        --base-2
    ); /* Space between standard block like paragraph */
    --mobile-base-block-gap: var(--base-2);
>>>>>>> db260801

    /* Content area tokens */
    --line-width-xs: 32rem; /* ~384px - narrow sidebar content */
    --line-width-s: 38rem; /* ~512px - short form content */
    --line-width-m: 42rem; /* ~672px - optimal reading (60-75 chars) - DEFAULT */
    --line-width-l: 50rem; /* ~800px - wider articles */
    --line-width-xl: 60rem; /* ~960px - documentation/wide content */
    --line-width-full: calc(100vw - (var(--base) * 2)); /* responsive full width with margins */
    --line-width: var(--line-width-m);
    
    /* Baseline helper tokens */
    --base: var(--leading);
    /* Name use for actual spacing in the framework  */
    --base-d8: calc(var(--base) / 8);
    --base-d4: calc(var(--base) / 4);
    --base-d2: calc(var(--base) / 2);
    --base-2: calc(var(--base) * 2);
    --base-3: calc(var(--base) * 3);
    --base-4: calc(var(--base) * 4);
    --base-8: calc(var(--base) * 8);

    /* Optical harmony scale */
    --scale-d5: calc(var(--font-size) * pow(var(--optical-ratio), -3));
    --scale-d4: calc(var(--font-size) * pow(var(--optical-ratio), -2));
    --scale-d3: calc(var(--font-size) * pow(var(--optical-ratio), -1));
    --scale-d2: calc(var(--font-size) * pow(var(--optical-ratio), -0.5));
    --scale: var(--font-size);
    --scale-2: calc(var(--font-size) * pow(var(--optical-ratio), 0.5));
    --scale-3: calc(var(--font-size) * pow(var(--optical-ratio), 1));
    --scale-4: calc(var(--font-size) * pow(var(--optical-ratio), 2));
    --scale-5: calc(var(--font-size) * pow(var(--optical-ratio), 3));
    --scale-6: calc(var(--font-size) * pow(var(--optical-ratio), 4));
    --scale-7: calc(var(--font-size) * pow(var(--optical-ratio), 5));
    --scale-8: calc(var(--font-size) * pow(var(--optical-ratio), 6));
    --scale-9: calc(var(--font-size) * pow(var(--optical-ratio), 7));
    --scale-10: calc(var(--font-size) * pow(var(--optical-ratio), 8));

    /* Mobile */
    --mobile-font-size: 1.1rem;
    --mobile-optical-ratio: var(--ratio-silver);
    --mobile-line-height: 1.5;
    --mobile-body-padding: var(--base-2);
    --mobile-base-gap: var(--base-2); /* Space between standard block like paragraph */
    --mobile-base-block-gap: var(--base-2);


    /* Z-index scale */
    --z-base: 1;
    --z-dropdown: 1000;
    --z-sticky: 1020;
    --z-fixed: 1030;
    --z-modal-backdrop: 1040;
    --z-offcanvas: 1050;
    --z-modal: 1060;
    --z-popover: 1070;
    --z-tooltip: 1080;
    --z-toast: 1090;
    --z-image-zoom: 9999;

    /* Callout only animation, to test */
    --duration-superfast: 0.15s;
    
    
    /* ARCHIVED */
    /* ARCHIVED */
    /* ARCHIVED */

    /* Compact variation */
    --line-height-s: max(calc(var(--line-height) / 2), 1);
    /* Baseline system tokens */
    --base-gap: var(--base-4); /* Space between standard block like paragraph */
    --base-block-gap: var(--base-4); /* Space between special block like image blockquote and code block */
    --body-padding: var(--base-4); /* Padding around the body, can be negated by .body-p-neg, .body-p-neg-header, .body-p-neg-footer */
}

#{$text-elements} {
    text-box-trim: trim-both;
    text-box-edge: cap alphabetic;
}

/* Responsive adjustments - collapse gutters on small screens */
@media only screen and (max-width: #{$small}) {
    :root {
        --base-gap: var(--mobile-base-gap);
        --base-block-gap: var(--mobile-base-block-gap);
        --body-padding: var(--mobile-body-padding) !important;
        --font-size: var(--mobile-font-size) !important;
        --optical-ratio: var(--mobile-optical-ratio) !important;
        --line-height: var(--mobile-line-height);
    }
    pre,
    blockquote {
        padding-inline: var(--base) !important;
        font-size: var(--scale-d3) !important;
    }
}

body::after {
    content: "";
    position: fixed;
    inset: 0;
    opacity: 0.1;
    z-index: 99999;
    pointer-events: none;
    mix-blend-mode: multiply;
    background-size: 100px;
    background-repeat: repeat;

    background-image: url("/assets/img/paper.png");
}
body.theme-dark::after {
    opacity: 0.5;
    mix-blend-mode: multiply;
}

body::before {
    content: "";
    position: fixed;
    inset: 0;
    opacity: 0.04;
    z-index: 999;
    pointer-events: none;
    background-size: 256px;
    background-repeat: repeat;
    mix-blend-mode: multiply;
    /* noise */
    background-image: url("/assets/img/noise.png");
}<|MERGE_RESOLUTION|>--- conflicted
+++ resolved
@@ -66,36 +66,6 @@
     --ratio-quarterstep: 1.128;
     --ratio-eighthstep: 1.062;
 
-<<<<<<< HEAD
-=======
-    --optical-ratio: 1.5; /* Optical Harmony ratio (font size) */
-    --line-height: 1.5; /* The actual line-height of html */
-    --base-gap: 1rlh; /* Space between standard block like paragraph */
-    --base-block-gap: 2rlh; /* Space between special block like image blockquote and code block */
-    --body-padding: 2rlh; /* Padding around the body, can be negated by .body-p-neg, .body-p-neg-header, .body-p-neg-footer */
-
-    /* Ui Guide */
-    --blur: blur(7px);
-    --stroke-width: 1px;
-    --transition: 0.5s ease;
-    --radius: var(--base-d4);
-
-    --modal-background: color-mix(
-        in srgb,
-        var(--color-background) 60%,
-        transparent
-    );
-
-    /* Mobile */
-    --mobile-font-size: 1.1rem;
-    --mobile-optical-ratio: var(--ratio-silver);
-    --mobile-line-height: 1.5;
-    --mobile-body-padding: var(--base-2);
-    --mobile-base-gap: var(
-        --base-2
-    ); /* Space between standard block like paragraph */
-    --mobile-base-block-gap: var(--base-2);
->>>>>>> db260801
 
     /* Content area tokens */
     --line-width-xs: 32rem; /* ~384px - narrow sidebar content */
